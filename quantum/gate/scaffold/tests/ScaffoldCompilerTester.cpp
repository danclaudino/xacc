/***********************************************************************************
 * Copyright (c) 2016, UT-Battelle
 * All rights reserved.
 *
 * Redistribution and use in source and binary forms, with or without
 * modification, are permitted provided that the following conditions are met:
 *   * Redistributions of source code must retain the above copyright
 *     notice, this list of conditions and the following disclaimer.
 *   * Redistributions in binary form must reproduce the above copyright
 *     notice, this list of conditions and the following disclaimer in the
 *     documentation and/or other materials provided with the distribution.
 *   * Neither the name of the <organization> nor the
 *     names of its contributors may be used to endorse or promote products
 *     derived from this software without specific prior written permission.
 *
 * THIS SOFTWARE IS PROVIDED BY THE COPYRIGHT HOLDERS AND CONTRIBUTORS "AS IS" AND
 * ANY EXPRESS OR IMPLIED WARRANTIES, INCLUDING, BUT NOT LIMITED TO, THE IMPLIED
 * WARRANTIES OF MERCHANTABILITY AND FITNESS FOR A PARTICULAR PURPOSE ARE
 * DISCLAIMED. IN NO EVENT SHALL <COPYRIGHT HOLDER> BE LIABLE FOR ANY
 * DIRECT, INDIRECT, INCIDENTAL, SPECIAL, EXEMPLARY, OR CONSEQUENTIAL DAMAGES
 * (INCLUDING, BUT NOT LIMITED TO, PROCUREMENT OF SUBSTITUTE GOODS OR SERVICES;
 * LOSS OF USE, DATA, OR PROFITS; OR BUSINESS INTERRUPTION) HOWEVER CAUSED AND
 * ON ANY THEORY OF LIABILITY, WHETHER IN CONTRACT, STRICT LIABILITY, OR TORT
 * (INCLUDING NEGLIGENCE OR OTHERWISE) ARISING IN ANY WAY OUT OF THE USE OF THIS
 * SOFTWARE, EVEN IF ADVISED OF THE POSSIBILITY OF SUCH DAMAGE.
 *
 * Contributors:
 *   Initial API and implementation - Alex McCaskey
 *
 **********************************************************************************/
#define BOOST_TEST_DYN_LINK
#define BOOST_TEST_MODULE ScaffoldCompilerTester

#include <boost/test/included/unit_test.hpp>
#include "AbstractFactory.hpp"
#include "Compiler.hpp"
#include "QasmToGraph.hpp"
#include "GraphIR.hpp"
#include "ScaffoldCompiler.hpp"

using namespace qci::common;
using namespace xacc::quantum;

BOOST_AUTO_TEST_CASE(checkSimpleCompile) {
	using GraphType = Graph<CircuitNode>;

<<<<<<< HEAD
	auto compiler = qci::common::AbstractFactory::createAndCast<xacc::ICompiler>("compiler", "scaffold");
	BOOST_VERIFY(compiler);

	const std::string src("__qpu__ eprCreation () {\n"
						"   qbit qs[2];\n"
						"   H(qs[0]);\n"
						"   CNOT(qs[0],qs[1]);\n"
						"}\n");

	auto ir = compiler->compile(src);
	BOOST_VERIFY(ir);
	auto graphir = std::dynamic_pointer_cast<xacc::GraphIR<GraphType>>(ir);
	BOOST_VERIFY(graphir);

	// The above code should produce a graph
	// with 3 nodes (initial qubits state, Hadamard, and CNot),
	// with 3 edges (q0 lifeline to H, q0 lifeline from H to CNot,
	// and q1 lifeline to CNot)
	BOOST_VERIFY(graphir->order() == 3);
	BOOST_VERIFY(graphir->size() == 3);

}

BOOST_AUTO_TEST_CASE(checkAnotherSimpleCompile) {
	using GraphType = Graph<CircuitNode>;

	auto compiler = qci::common::AbstractFactory::createAndCast<xacc::ICompiler>("compiler", "scaffold");
	BOOST_VERIFY(compiler);

	const std::string src("__qpu__ threeBitQFT () {\n"
						"   qbit q[3];\n"
						"   H(q[0]);\n"
						"   T(q[0]);\n"
						"   Rz(q[1],3.1415 / 4.0);\n"
						"   CNOT(q[1], q[0]);\n"
						"   Rz(q[1], -1.0 * 3.1415 / 4.0);\n"
						"   CNOT(q[1], q[0]);\n"
						"   Rz(q[0], 3.1415 / 8.0);\n"
						"   Rz(q[2], 3.1415 / 8.0);\n"
						"   CNOT(q[2], q[0]);\n"
						"   Rz(q[2], -1.0 * 3.1415 / 4.0);\n"
						"   CNOT(q[2], q[0]);\n"
						"   H(q[1]);\n"
						"   T(q[1]);\n"
						"   Rz(q[2],3.1415 / 4.0);\n"
						"   CNOT(q[2], q[1]);\n"
						"   Rz(q[2], -1.0 * 3.1415 / 4.0);\n"
						"   CNOT(q[2], q[1]);\n"
						"   H(q[2]);\n"
						"}\n");

	auto ir = compiler->compile(src);
	BOOST_VERIFY(ir);
	auto graphir = std::dynamic_pointer_cast<xacc::GraphIR<GraphType>>(ir);
	BOOST_VERIFY(graphir);

	// Scaffold decomposes Rz into H and T gates.
	BOOST_VERIFY(graphir->order() > 1400);

=======
// Just some dummy quantum code...
const std::string src("__qpu__ teleport () {\n"
						"   qbit qs[3];\n"
						"   cbit cs[2];\n"
						"   H(qs[1]);\n"
						"   CNOT(qs[1],qs[2]);\n"
						"   CNOT(qs[0], qs[1]);\n"
						"   H(qs[0]);\n"
						"   cs[0] = MeasZ(qs[0]);\n"
						"   cs[1] = MeasZ(qs[1]);\n"
						"}\n");

BOOST_AUTO_TEST_CASE(checkScaffoldCompiler) {
	auto compiler = qci::common::AbstractFactory::createAndCast<xacc::ICompiler>("compiler", "scaffold");
	BOOST_VERIFY(compiler);
	auto ir = compiler->compile(src);
	BOOST_VERIFY(ir);

	// Run some tests on the IR
>>>>>>> 373edb5f
}<|MERGE_RESOLUTION|>--- conflicted
+++ resolved
@@ -44,7 +44,6 @@
 BOOST_AUTO_TEST_CASE(checkSimpleCompile) {
 	using GraphType = Graph<CircuitNode>;
 
-<<<<<<< HEAD
 	auto compiler = qci::common::AbstractFactory::createAndCast<xacc::ICompiler>("compiler", "scaffold");
 	BOOST_VERIFY(compiler);
 
@@ -103,26 +102,4 @@
 
 	// Scaffold decomposes Rz into H and T gates.
 	BOOST_VERIFY(graphir->order() > 1400);
-
-=======
-// Just some dummy quantum code...
-const std::string src("__qpu__ teleport () {\n"
-						"   qbit qs[3];\n"
-						"   cbit cs[2];\n"
-						"   H(qs[1]);\n"
-						"   CNOT(qs[1],qs[2]);\n"
-						"   CNOT(qs[0], qs[1]);\n"
-						"   H(qs[0]);\n"
-						"   cs[0] = MeasZ(qs[0]);\n"
-						"   cs[1] = MeasZ(qs[1]);\n"
-						"}\n");
-
-BOOST_AUTO_TEST_CASE(checkScaffoldCompiler) {
-	auto compiler = qci::common::AbstractFactory::createAndCast<xacc::ICompiler>("compiler", "scaffold");
-	BOOST_VERIFY(compiler);
-	auto ir = compiler->compile(src);
-	BOOST_VERIFY(ir);
-
-	// Run some tests on the IR
->>>>>>> 373edb5f
 }