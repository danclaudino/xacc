--- conflicted
+++ resolved
@@ -40,45 +40,7 @@
     add_subdirectory(cpr)
 endif()
 
-<<<<<<< HEAD
-# Googletest
-if (NOT GTest_FOUND)
-  set(BUILD_SHARED_LIBS TRUE)
-  include(FetchContent)
-  FetchContent_Declare(
-      googletest
-      GIT_REPOSITORY "https://github.com/google/googletest"
-      GIT_TAG        release-1.12.1
-  )
-  set(gtest_force_shared_crt ON CACHE BOOL "" FORCE)
-  FetchContent_MakeAvailable(googletest)
-
-  if(APPLE)
-     set_target_properties(gtest PROPERTIES INSTALL_RPATH "@loader_path")
-     set_target_properties(gtest_main PROPERTIES INSTALL_RPATH "@loader_path")
-  else()
-     set_target_properties(gtest PROPERTIES INSTALL_RPATH "$ORIGIN")
-     set_target_properties(gtest_main PROPERTIES INSTALL_RPATH "$ORIGIN")
-  endif()
-
-  set(GTEST_FOUND TRUE)
-  set(GTEST_LIBRARIES gtest)
-  set(GTEST_MAIN_LIBRARIES gtest_main)
-  set(GTEST_BOTH_LIBRARIES gtest gtest_main)
-  set(GTEST_INCLUDE_DIRS ${googletest_SOURCE_DIR}/googletest/include)
-
-  set_property(TARGET gtest PROPERTY FOLDER "tests/gtest")
-  set_property(TARGET gtest_main PROPERTY FOLDER "tests/gtest")
-
-  set_cache_variable(GTEST_FOUND "Set if libgtest was found or built")
-  set_cache_variable(GTEST_LIBRARIES "Location of libgtest")
-  set_cache_variable(GTEST_MAIN_LIBRARIES "Location of libgtest-main")
-  set_cache_variable(GTEST_BOTH_LIBRARIES "Location of both gtest libraries")
-  set_cache_variable(GTEST_INCLUDE_DIRS "Location of gtest include files")
-
-  install(DIRECTORY "${googletest_SOURCE_DIR}/googletest/include/gtest" DESTINATION include/gtest )
-=======
-if(XACC_BUILD_TESTS)
+if(XACC_BUILD_TESTS AND NOT GTest_FOUND)
     # Googletest
     set(BUILD_SHARED_LIBS TRUE)
     include(FetchContent)
@@ -114,7 +76,6 @@
     set_cache_variable(GTEST_INCLUDE_DIRS "Location of gtest include files")
 
     install(DIRECTORY "${googletest_SOURCE_DIR}/googletest/include/gtest" DESTINATION include/gtest )
->>>>>>> c746af69
 endif()
 
 set(BUILD_SHARED_LIBS FALSE)
